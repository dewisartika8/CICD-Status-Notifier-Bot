--- conflicted
+++ resolved
@@ -27,25 +27,15 @@
 
 | Developer | Story Points | Tasks Complete | In Progress | Not Started |
 |-----------|-------------|----------------|-------------|-------------|
-<<<<<<< HEAD
-| **Arif** | 16 points | 4/5 tasks | 0 | 1 |
+| **Arif** | 16 points | 5/5 tasks | 0 | 0 |
 | **Dewi** | 13 points | 5/5 tasks | 0 | 0 |
-| **Total** | 29 points | 9/10 tasks | 0 | 1 |
-=======
-| **Arif** | 16 points | 5/5 tasks | 0 | 0 |
-| **Dewi** | 13 points | 0/5 tasks | 0 | 5 |
-| **Total** | 29 points | 5/10 tasks | 0 | 5 |
->>>>>>> 163d5b6c
+| **Total** | 29 points | 10/10 tasks | 0 | 0 |
 
 ### Sprint History:
 | Sprint | Duration | Arif Progress | Dewi Progress | Team Velocity | Status |
 |--------|----------|---------------|---------------|---------------|---------|
 | Sprint 1 | Week 1-2 | 10/10 points | 11/11 points | 21/21 points | ✅ Complete |
-<<<<<<< HEAD
-| Sprint 2 | Week 3-4 | 12/16 points | 13/13 points | 25/29 points | 🟡 In Progress |
-=======
-| Sprint 2 | Week 3-4 | 16/16 points | 0/13 points | 16/29 points | 🟡 In Progress |
->>>>>>> 163d5b6c
+| Sprint 2 | Week 3-4 | 16/16 points | 13/13 points | 29/29 points | 🟡 In Progress |
 | Sprint 3 | Week 5-6 | 0/21 points | 0/10 points | 0/31 points | ⏳ Upcoming |
 | Sprint 4 | Week 7-8 | 0/18 points | 0/13 points | 0/31 points | ⏳ Upcoming |
 
